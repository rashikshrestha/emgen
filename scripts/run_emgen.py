--- conflicted
+++ resolved
@@ -1,18 +1,10 @@
 import hydra
 from hydra.utils import instantiate
-<<<<<<< HEAD
-from emgen_config.config import EmGenConfig
-import emgen_config.mnist_config
-
-@hydra.main(version_base=None, config_name="config")
-def main(cfg: EmGenConfig) -> None:
-=======
 
 @hydra.main(version_base=None, config_path="../emgen_config", config_name="my_config")
 def main(cfg) -> None:
->>>>>>> ad6d1c73
     emgen = instantiate(cfg)
     emgen.generative_model.train()
 
 if __name__ == "__main__":
-    main()+    main()
